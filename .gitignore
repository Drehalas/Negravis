--- conflicted
+++ resolved
@@ -40,11 +40,5 @@
 
 # Ide 
 .claude
-<<<<<<< HEAD
-
 # Docs
-docs
-=======
-# Docs
-Docs
->>>>>>> f37613f8
+docs